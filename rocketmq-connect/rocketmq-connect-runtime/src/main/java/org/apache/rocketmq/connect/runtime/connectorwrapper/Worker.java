/*
 * Licensed to the Apache Software Foundation (ASF) under one or more
 * contributor license agreements.  See the NOTICE file distributed with
 * this work for additional information regarding copyright ownership.
 * The ASF licenses this file to You under the Apache License, Version 2.0
 * (the "License"); you may not use this file except in compliance with
 * the License.  You may obtain a copy of the License at
 *
 *     http://www.apache.org/licenses/LICENSE-2.0
 *
 *  Unless required by applicable law or agreed to in writing, software
 *  distributed under the License is distributed on an "AS IS" BASIS,
 *  WITHOUT WARRANTIES OR CONDITIONS OF ANY KIND, either express or implied.
 *  See the License for the specific language governing permissions and
 *  limitations under the License.
 */

package org.apache.rocketmq.connect.runtime.connectorwrapper;

import io.netty.util.internal.ConcurrentSet;
import io.openmessaging.connector.api.Connector;
import io.openmessaging.connector.api.Task;
import io.openmessaging.connector.api.data.Converter;
import io.openmessaging.connector.api.sink.SinkTask;
import io.openmessaging.connector.api.source.SourceTask;
import java.nio.ByteBuffer;
import java.util.ArrayList;
import java.util.HashMap;
import java.util.HashSet;
import java.util.List;
import java.util.Map;
import java.util.Set;
import java.util.concurrent.ExecutorService;
import java.util.concurrent.Executors;
import org.apache.rocketmq.client.consumer.DefaultMQPullConsumer;
import org.apache.rocketmq.client.exception.MQClientException;
import org.apache.rocketmq.client.producer.DefaultMQProducer;
import org.apache.rocketmq.connect.runtime.ConnectController;
import org.apache.rocketmq.connect.runtime.common.ConnectKeyValue;
import org.apache.rocketmq.connect.runtime.common.LoggerName;
import org.apache.rocketmq.connect.runtime.config.ConnectConfig;
import org.apache.rocketmq.connect.runtime.config.RuntimeConfigDefine;
import org.apache.rocketmq.connect.runtime.service.DefaultConnectorContext;
import org.apache.rocketmq.connect.runtime.service.PositionManagementService;
import org.apache.rocketmq.connect.runtime.service.TaskPositionCommitService;
import org.apache.rocketmq.connect.runtime.store.PositionStorageReaderImpl;
import org.apache.rocketmq.connect.runtime.utils.ConnectUtil;
import org.apache.rocketmq.connect.runtime.utils.Plugin;
import org.apache.rocketmq.connect.runtime.utils.PluginClassLoader;
import org.apache.rocketmq.remoting.protocol.LanguageCode;
import org.slf4j.Logger;
import org.slf4j.LoggerFactory;

/**
 * A worker to schedule all connectors and tasks in a process.
 */
public class Worker {
    private static final Logger log = LoggerFactory.getLogger(LoggerName.ROCKETMQ_RUNTIME);

    /**
     * Current running connectors.
     */
    private Set<WorkerConnector> workingConnectors = new ConcurrentSet<>();

    /**
     * Current running tasks.
     */
    private Set<Runnable> workingTasks = new ConcurrentSet<>();

    /**
     * Thread pool for connectors and tasks.
     */
    private final ExecutorService taskExecutor;

    /**
     * Position management for source tasks.
     */
    private final PositionManagementService positionManagementService;

    /**
     * Offset management for source tasks.
     */
    private final PositionManagementService offsetManagementService;

    /**
     * A scheduled task to commit source position of source tasks.
     */
    private final TaskPositionCommitService taskPositionCommitService;

    private final ConnectConfig connectConfig;

    private final Plugin plugin;

    private final DefaultMQProducer producer;

    // for MQProducer
    private volatile boolean producerStarted = false;

    public Worker(ConnectConfig connectConfig,
                  PositionManagementService positionManagementService, PositionManagementService offsetManagementService,
                  Plugin plugin) {
        this.connectConfig = connectConfig;
        this.taskExecutor = Executors.newCachedThreadPool();
        this.positionManagementService = positionManagementService;
        this.offsetManagementService = offsetManagementService;
        this.taskPositionCommitService = new TaskPositionCommitService(this);
        this.plugin = plugin;

        this.producer = new DefaultMQProducer();
        this.producer.setNamesrvAddr(connectConfig.getNamesrvAddr());
        this.producer.setInstanceName(ConnectUtil.createInstance(connectConfig.getNamesrvAddr()));
        this.producer.setProducerGroup(connectConfig.getRmqProducerGroup());
        this.producer.setSendMsgTimeout(connectConfig.getOperationTimeout());
        this.producer.setMaxMessageSize(RuntimeConfigDefine.MAX_MESSAGE_SIZE);
        this.producer.setLanguage(LanguageCode.JAVA);
    }

    public void start() {
        taskPositionCommitService.start();
    }

    /**
     * Start a collection of connectors with the given configs. If a connector is already started with the same configs,
     * it will not start again. If a connector is already started but not contained in the new configs, it will stop.
     *
     * @param connectorConfigs
     * @param connectController
     * @throws Exception
     */
    public synchronized void startConnectors(Map<String, ConnectKeyValue> connectorConfigs,
                                             ConnectController connectController) throws Exception {

        Set<WorkerConnector> stoppedConnector = new HashSet<>();
        for (WorkerConnector workerConnector : workingConnectors) {
            String connectorName = workerConnector.getConnectorName();
            ConnectKeyValue keyValue = connectorConfigs.get(connectorName);
            if (null == keyValue || 0 != keyValue.getInt(RuntimeConfigDefine.CONFIG_DELETED)) {
                workerConnector.stop();
                stoppedConnector.add(workerConnector);
            } else if (!keyValue.equals(workerConnector.getKeyValue())) {
                workerConnector.reconfigure(keyValue);
            }
        }
        workingConnectors.removeAll(stoppedConnector);

        if (null == connectorConfigs || 0 == connectorConfigs.size()) {
            return;
        }
        Map<String, ConnectKeyValue> newConnectors = new HashMap<>();
        for (String connectorName : connectorConfigs.keySet()) {
            boolean isNewConnector = true;
            for (WorkerConnector workerConnector : workingConnectors) {
                if (workerConnector.getConnectorName().equals(connectorName)) {
                    isNewConnector = false;
                    break;
                }
            }
            if (isNewConnector) {
                newConnectors.put(connectorName, connectorConfigs.get(connectorName));
            }
        }

        for (String connectorName : newConnectors.keySet()) {
            ConnectKeyValue keyValue = newConnectors.get(connectorName);
            String connectorClass = keyValue.getString(RuntimeConfigDefine.CONNECTOR_CLASS);
            ClassLoader loader = plugin.getPluginClassLoader(connectorClass);
            final ClassLoader currentThreadLoader = plugin.currentThreadLoader();
            Class clazz;
            boolean isolationFlag = false;
            if (null != loader) {
                clazz = ((PluginClassLoader) loader).loadClass(connectorClass, false);
                isolationFlag = true;
            } else {
                clazz = Class.forName(connectorClass);
            }
            final Connector connector = (Connector) clazz.getDeclaredConstructor().newInstance();
            WorkerConnector workerConnector = new WorkerConnector(connectorName, connector, connectorConfigs.get(connectorName), new DefaultConnectorContext(connectorName, connectController));
            if (isolationFlag) {
                Plugin.compareAndSwapLoaders(loader);
            }
            workerConnector.initialize();
            workerConnector.start();
            Plugin.compareAndSwapLoaders(currentThreadLoader);
            this.workingConnectors.add(workerConnector);
        }
    }

    /**
     * Start a collection of tasks with the given configs. If a task is already started with the same configs, it will
     * not start again. If a task is already started but not contained in the new configs, it will stop.
     *
     * @param taskConfigs
     * @throws Exception
     */
    public synchronized void startTasks(Map<String, List<ConnectKeyValue>> taskConfigs) throws Exception {

        Set<Runnable> stoppedTasks = new HashSet<>();
        for (Runnable runnable : workingTasks) {
            WorkerSourceTask workerSourceTask = null;
            WorkerSinkTask workerSinkTask = null;
            if (runnable instanceof WorkerSourceTask) {
                workerSourceTask = (WorkerSourceTask) runnable;
            } else {
                workerSinkTask = (WorkerSinkTask) runnable;
            }

            String connectorName = null != workerSourceTask ? workerSourceTask.getConnectorName() : workerSinkTask.getConnectorName();
            ConnectKeyValue taskConfig = null != workerSourceTask ? workerSourceTask.getTaskConfig() : workerSinkTask.getTaskConfig();
            List<ConnectKeyValue> keyValues = taskConfigs.get(connectorName);
            boolean needStop = true;
            if (null != keyValues && keyValues.size() > 0) {
                for (ConnectKeyValue keyValue : keyValues) {
                    if (keyValue.equals(taskConfig)) {
                        needStop = false;
                        break;
                    }
                }
            }
            if (needStop) {
                if (null != workerSourceTask) {
                    workerSourceTask.stop();
                    stoppedTasks.add(workerSourceTask);
                } else {
                    workerSinkTask.stop();
                    stoppedTasks.add(workerSinkTask);
                }

            }
        }
        workingTasks.removeAll(stoppedTasks);

        if (null == taskConfigs || 0 == taskConfigs.size()) {
            return;
        }
        Map<String, List<ConnectKeyValue>> newTasks = new HashMap<>();
        for (String connectorName : taskConfigs.keySet()) {
            for (ConnectKeyValue keyValue : taskConfigs.get(connectorName)) {
                boolean isNewTask = true;
                for (Runnable runnable : workingTasks) {
                    WorkerSourceTask workerSourceTask = null;
                    WorkerSinkTask workerSinkTask = null;
                    if (runnable instanceof WorkerSourceTask) {
                        workerSourceTask = (WorkerSourceTask) runnable;
                    } else {
                        workerSinkTask = (WorkerSinkTask) runnable;
                    }
                    ConnectKeyValue taskConfig = null != workerSourceTask ? workerSourceTask.getTaskConfig() : workerSinkTask.getTaskConfig();
                    if (keyValue.equals(taskConfig)) {
                        isNewTask = false;
                        break;
                    }
                }
                if (isNewTask) {
                    if (!newTasks.containsKey(connectorName)) {
                        newTasks.put(connectorName, new ArrayList<>());
                    }
                    newTasks.get(connectorName).add(keyValue);
                }
            }
        }

        for (String connectorName : newTasks.keySet()) {
            for (ConnectKeyValue keyValue : newTasks.get(connectorName)) {
                String taskClass = keyValue.getString(RuntimeConfigDefine.TASK_CLASS);
                ClassLoader loader = plugin.getPluginClassLoader(taskClass);
                final ClassLoader currentThreadLoader = plugin.currentThreadLoader();
                Class taskClazz;
                boolean isolationFlag = false;
                if (null != loader) {
                    taskClazz = ((PluginClassLoader) loader).loadClass(taskClass, false);
                    isolationFlag = true;
                } else {
                    taskClazz = Class.forName(taskClass);
                }
                final Task task = (Task) taskClazz.getDeclaredConstructor().newInstance();

                Class converterClazz = Class.forName(keyValue.getString(RuntimeConfigDefine.SOURCE_RECORD_CONVERTER));
                Converter recordConverter = (Converter) converterClazz.newInstance();
                if (isolationFlag) {
                    Plugin.compareAndSwapLoaders(loader);
                }
                if (task instanceof SourceTask) {
                    checkRmqProducerState();
                    WorkerSourceTask workerSourceTask = new WorkerSourceTask(connectorName,
<<<<<<< HEAD
                        (SourceTask) task, keyValue,
                        new PositionStorageReaderImpl(positionManagementService), recordConverter, producer);
                    Plugin.compareAndSwapLoaders(currentThreadLoader);
=======
                            (SourceTask) task, keyValue,
                            new PositionStorageReaderImpl(positionManagementService),
                            recordConverter, producer);
>>>>>>> 3709ece2
                    this.taskExecutor.submit(workerSourceTask);
                    this.workingTasks.add(workerSourceTask);
                } else if (task instanceof SinkTask) {
                    DefaultMQPullConsumer consumer = new DefaultMQPullConsumer();
                    consumer.setNamesrvAddr(connectConfig.getNamesrvAddr());
<<<<<<< HEAD
                    String consumerGroup = connectConfig.getRmqConsumerGroup();
                    if (null != consumerGroup && !consumerGroup.isEmpty()) {
                        consumer.setConsumerGroup(consumerGroup);
                        consumer.setMaxReconsumeTimes(connectConfig.getRmqMaxRedeliveryTimes());
                        consumer.setConsumerPullTimeoutMillis((long) connectConfig.getRmqMessageConsumeTimeout());
                        consumer.setLanguage(LanguageCode.JAVA);
                        consumer.start();
                    } else {
                        throw new ConnectException(-1, "Consumer Group is necessary for RocketMQ, please set it.");
                    }

                    WorkerSinkTask workerSinkTask = new WorkerSinkTask(connectorName, (SinkTask) task, keyValue, new PositionStorageReaderImpl(offsetManagementService), recordConverter, consumer);
                    Plugin.compareAndSwapLoaders(currentThreadLoader);
=======
                    consumer.setInstanceName(ConnectUtil.createInstance(connectConfig.getNamesrvAddr()));
                    consumer.setConsumerGroup(ConnectUtil.createGroupName(connectConfig.getRmqConsumerGroup()));
                    consumer.setMaxReconsumeTimes(connectConfig.getRmqMaxRedeliveryTimes());
                    consumer.setConsumerPullTimeoutMillis((long) connectConfig.getRmqMessageConsumeTimeout());
                    consumer.start();

                    WorkerSinkTask workerSinkTask = new WorkerSinkTask(connectorName,
                            (SinkTask) task, keyValue,
                            new PositionStorageReaderImpl(offsetManagementService),
                            recordConverter, consumer);
>>>>>>> 3709ece2
                    this.taskExecutor.submit(workerSinkTask);
                    this.workingTasks.add(workerSinkTask);
                }
            }
        }
    }

    /**
     * Commit the position of all working tasks to PositionManagementService.
     */
    public void commitTaskPosition() {
        Map<ByteBuffer, ByteBuffer> positionData = new HashMap<>();
        Map<ByteBuffer, ByteBuffer> offsetData = new HashMap<>();
        for (Runnable task : workingTasks) {
            if (task instanceof WorkerSourceTask) {
                positionData.putAll(((WorkerSourceTask) task).getPositionData());
                positionManagementService.putPosition(positionData);
            } else if (task instanceof WorkerSinkTask) {
                offsetData.putAll(((WorkerSinkTask) task).getOffsetData());
                offsetManagementService.putPosition(offsetData);
            }
        }
    }

    private void checkRmqProducerState() {
        if (!this.producerStarted) {
            try {
                this.producer.start();
                this.producerStarted = true;
            } catch (MQClientException e) {
                log.error("Start producer failed!", e);
            }
        }
    }

    public void stop() {
        if (this.producerStarted && this.producer != null) {
            this.producer.shutdown();
            this.producerStarted = false;
        }
    }

    public Set<WorkerConnector> getWorkingConnectors() {
        return workingConnectors;
    }

    public void setWorkingConnectors(
            Set<WorkerConnector> workingConnectors) {
        this.workingConnectors = workingConnectors;
    }

    public Set<Runnable> getWorkingTasks() {
        return workingTasks;
    }

    public void setWorkingTasks(Set<Runnable> workingTasks) {
        this.workingTasks = workingTasks;
    }
}<|MERGE_RESOLUTION|>--- conflicted
+++ resolved
@@ -282,35 +282,14 @@
                 if (task instanceof SourceTask) {
                     checkRmqProducerState();
                     WorkerSourceTask workerSourceTask = new WorkerSourceTask(connectorName,
-<<<<<<< HEAD
                         (SourceTask) task, keyValue,
                         new PositionStorageReaderImpl(positionManagementService), recordConverter, producer);
                     Plugin.compareAndSwapLoaders(currentThreadLoader);
-=======
-                            (SourceTask) task, keyValue,
-                            new PositionStorageReaderImpl(positionManagementService),
-                            recordConverter, producer);
->>>>>>> 3709ece2
                     this.taskExecutor.submit(workerSourceTask);
                     this.workingTasks.add(workerSourceTask);
                 } else if (task instanceof SinkTask) {
                     DefaultMQPullConsumer consumer = new DefaultMQPullConsumer();
                     consumer.setNamesrvAddr(connectConfig.getNamesrvAddr());
-<<<<<<< HEAD
-                    String consumerGroup = connectConfig.getRmqConsumerGroup();
-                    if (null != consumerGroup && !consumerGroup.isEmpty()) {
-                        consumer.setConsumerGroup(consumerGroup);
-                        consumer.setMaxReconsumeTimes(connectConfig.getRmqMaxRedeliveryTimes());
-                        consumer.setConsumerPullTimeoutMillis((long) connectConfig.getRmqMessageConsumeTimeout());
-                        consumer.setLanguage(LanguageCode.JAVA);
-                        consumer.start();
-                    } else {
-                        throw new ConnectException(-1, "Consumer Group is necessary for RocketMQ, please set it.");
-                    }
-
-                    WorkerSinkTask workerSinkTask = new WorkerSinkTask(connectorName, (SinkTask) task, keyValue, new PositionStorageReaderImpl(offsetManagementService), recordConverter, consumer);
-                    Plugin.compareAndSwapLoaders(currentThreadLoader);
-=======
                     consumer.setInstanceName(ConnectUtil.createInstance(connectConfig.getNamesrvAddr()));
                     consumer.setConsumerGroup(ConnectUtil.createGroupName(connectConfig.getRmqConsumerGroup()));
                     consumer.setMaxReconsumeTimes(connectConfig.getRmqMaxRedeliveryTimes());
@@ -321,7 +300,7 @@
                             (SinkTask) task, keyValue,
                             new PositionStorageReaderImpl(offsetManagementService),
                             recordConverter, consumer);
->>>>>>> 3709ece2
+                    Plugin.compareAndSwapLoaders(currentThreadLoader);
                     this.taskExecutor.submit(workerSinkTask);
                     this.workingTasks.add(workerSinkTask);
                 }
